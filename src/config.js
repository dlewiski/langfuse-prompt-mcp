--- conflicted
+++ resolved
@@ -45,21 +45,6 @@
  * Initialize Langfuse client with error handling
  * @type {Langfuse|null}
  */
-<<<<<<< HEAD
-export const langfuse = isConfigValid ? new Langfuse({
-  publicKey: process.env.LANGFUSE_PUBLIC_KEY,
-  secretKey: process.env.LANGFUSE_SECRET_KEY,
-  baseUrl: process.env.LANGFUSE_HOST || 'http://localhost:3000',
-  // Add timeout and retry configuration
-  requestTimeout: parseInt(process.env.LANGFUSE_TIMEOUT) || 30000,
-  maxRetries: parseInt(process.env.LANGFUSE_MAX_RETRIES) || 3,
-  // CRITICAL: Set low flush thresholds to ensure events are sent promptly
-  flushAt: parseInt(process.env.LANGFUSE_FLUSH_AT) || 1, // Send after 1 event
-  flushInterval: parseInt(process.env.LANGFUSE_FLUSH_INTERVAL) || 1000, // Flush every 1 second
-  // Enable debug mode if requested
-  debug: process.env.LANGFUSE_DEBUG === 'true',
-}) : null;
-=======
 export const langfuse = isConfigValid
   ? new Langfuse({
       publicKey: process.env.LANGFUSE_PUBLIC_KEY,
@@ -68,9 +53,13 @@
       // Add timeout and retry configuration
       requestTimeout: parseInt(process.env.LANGFUSE_TIMEOUT) || 30000,
       maxRetries: parseInt(process.env.LANGFUSE_MAX_RETRIES) || 3,
+      // CRITICAL: Set low flush thresholds to ensure events are sent promptly
+      flushAt: parseInt(process.env.LANGFUSE_FLUSH_AT) || 1, // Send after 1 event
+      flushInterval: parseInt(process.env.LANGFUSE_FLUSH_INTERVAL) || 1000, // Flush every 1 second
+      // Enable debug mode if requested
+      debug: process.env.LANGFUSE_DEBUG === "true",
     })
   : null;
->>>>>>> 0b6ff664
 
 if (!langfuse) {
   console.warn(
