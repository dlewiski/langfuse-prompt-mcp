--- conflicted
+++ resolved
@@ -1,120 +1,94 @@
-import { ImproveSchema } from '../tools/schemas.js';
-import { evaluatePrompt } from '../evaluators/index.js';
-import { applyImprovements } from '../improvers/index.js';
-import { optimizePrompt } from '../improvers/modelOptimizer.js';
+import { ImproveSchema } from "../tools/schemas.js";
+import { evaluatePrompt } from "../evaluators/index.js";
+import { applyImprovements } from "../improvers/index.js";
+import { optimizePrompt } from "../improvers/modelOptimizer.js";
 
 export async function handleImprove(args) {
-  const { prompt, promptId, techniques, targetModel, enableModelOptimization } = ImproveSchema.parse(args);
-  
+  const { prompt, promptId, techniques, targetModel, enableModelOptimization } =
+    ImproveSchema.parse(args);
+
   // Apply model-specific optimization if enabled
   let workingPrompt = prompt;
   let modelOptimizationResult = null;
-  
+
   if (enableModelOptimization !== false) {
     modelOptimizationResult = await optimizePrompt(prompt, {
       targetModel,
       applyBase: true,
-      complexity: techniques?.includes('chainOfThought') ? 'high' : 'medium'
+      complexity: techniques?.includes("chainOfThought") ? "high" : "medium",
     });
     workingPrompt = modelOptimizationResult.optimized;
   }
-  
-<<<<<<< HEAD
-  // First evaluate the current prompt
-  const evaluation = await evaluatePrompt(workingPrompt);
-  
-  // Apply additional improvements based on evaluation
-  const improved = await applyImprovements(workingPrompt, evaluation, techniques);
-  
-  // Evaluate the improved version
-  const improvedEvaluation = await evaluatePrompt(improved.text);
-  
-  const result = {
-    original: {
-      text: prompt,
-      score: evaluation.overallScore,
-    },
-    improved: {
-      text: improved.text,
-      score: improvedEvaluation.overallScore,
-      techniquesApplied: improved.techniquesApplied,
-    },
-    improvement: improvedEvaluation.overallScore - evaluation.overallScore,
-    recommendations: improvedEvaluation.recommendations,
-  };
-  
-  // Add model optimization details if applied
-  if (modelOptimizationResult) {
-    result.modelOptimization = {
-      detectedModel: modelOptimizationResult.model,
-      confidence: modelOptimizationResult.confidence,
-      baseImprovements: modelOptimizationResult.improvements.base,
-      modelSpecificOptimizations: modelOptimizationResult.improvements.modelSpecific,
-      features: modelOptimizationResult.features,
-      summary: modelOptimizationResult.summary
-    };
-  }
-  
-  return {
-    content: [{
-      type: 'text',
-      text: JSON.stringify(result, null, 2)
-    }]
-  };
-=======
+
   try {
     // First evaluate the current prompt
     const evaluation = await evaluatePrompt(prompt);
-    
+
     // Check if this is an LLM evaluation request (needs Claude Code Task tool)
-    if (evaluation.action === 'require_claude_task') {
+    if (evaluation.action === "require_claude_task") {
       // Return the request for Claude Code to handle
       return {
-        content: [{
-          type: 'text',
-          text: JSON.stringify({
-            action: evaluation.action,
-            task: evaluation.task,
-            instructions: evaluation.instructions,
-            parseFunction: evaluation.parseFunction,
-            note: 'Use the Task tool to execute this evaluation'
-          }, null, 2)
-        }]
+        content: [
+          {
+            type: "text",
+            text: JSON.stringify(
+              {
+                action: evaluation.action,
+                task: evaluation.task,
+                instructions: evaluation.instructions,
+                parseFunction: evaluation.parseFunction,
+                note: "Use the Task tool to execute this evaluation",
+              },
+              null,
+              2
+            ),
+          },
+        ],
       };
     }
-    
+
     // Apply improvements based on evaluation
     const improved = await applyImprovements(prompt, evaluation, techniques);
-    
+
     // Evaluate the improved version
     const improvedEvaluation = await evaluatePrompt(improved.text);
-    
+
     // Handle LLM evaluation for improved version
-    if (improvedEvaluation.action === 'require_claude_task') {
+    if (improvedEvaluation.action === "require_claude_task") {
       // Use a fallback score estimation for the improved version
-      const estimatedScore = (evaluation.overallScore || 50) + (improved.techniquesApplied.length * 10);
-      
+      const estimatedScore =
+        (evaluation.overallScore || 50) +
+        improved.techniquesApplied.length * 10;
+
       return {
-        content: [{
-          type: 'text',
-          text: JSON.stringify({
-            original: {
-              text: prompt,
-              score: evaluation.overallScore || 0,
-            },
-            improved: {
-              text: improved.text,
-              score: Math.min(100, estimatedScore),
-              techniquesApplied: improved.techniquesApplied,
-              note: 'Score estimated based on techniques applied'
-            },
-            improvement: Math.min(100, estimatedScore) - (evaluation.overallScore || 0),
-            recommendations: evaluation.recommendations || [],
-          }, null, 2)
-        }]
+        content: [
+          {
+            type: "text",
+            text: JSON.stringify(
+              {
+                original: {
+                  text: prompt,
+                  score: evaluation.overallScore || 0,
+                },
+                improved: {
+                  text: improved.text,
+                  score: Math.min(100, estimatedScore),
+                  techniquesApplied: improved.techniquesApplied,
+                  note: "Score estimated based on techniques applied",
+                },
+                improvement:
+                  Math.min(100, estimatedScore) -
+                  (evaluation.overallScore || 0),
+                recommendations: evaluation.recommendations || [],
+              },
+              null,
+              2
+            ),
+          },
+        ],
       };
     }
-    
+
     const result = {
       original: {
         text: prompt,
@@ -125,28 +99,36 @@
         score: improvedEvaluation.overallScore || 0,
         techniquesApplied: improved.techniquesApplied,
       },
-      improvement: (improvedEvaluation.overallScore || 0) - (evaluation.overallScore || 0),
+      improvement:
+        (improvedEvaluation.overallScore || 0) - (evaluation.overallScore || 0),
       recommendations: improvedEvaluation.recommendations || [],
     };
-    
+
     return {
-      content: [{
-        type: 'text',
-        text: JSON.stringify(result, null, 2)
-      }]
+      content: [
+        {
+          type: "text",
+          text: JSON.stringify(result, null, 2),
+        },
+      ],
     };
   } catch (error) {
-    console.error('[Improve] Error in handleImprove:', error);
+    console.error("[Improve] Error in handleImprove:", error);
     return {
-      content: [{
-        type: 'text',
-        text: JSON.stringify({
-          error: 'Failed to improve prompt',
-          message: error.message,
-          details: error.stack
-        }, null, 2)
-      }]
+      content: [
+        {
+          type: "text",
+          text: JSON.stringify(
+            {
+              error: "Failed to improve prompt",
+              message: error.message,
+              details: error.stack,
+            },
+            null,
+            2
+          ),
+        },
+      ],
     };
   }
->>>>>>> 1ed26849
 }